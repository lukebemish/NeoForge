/*
 * Copyright (c) NeoForged and contributors
 * SPDX-License-Identifier: LGPL-2.1-only
 */

package net.neoforged.neoforge.debug.attachment;

import static net.minecraft.commands.Commands.literal;

import com.mojang.brigadier.Command;
import com.mojang.serialization.Codec;
import net.minecraft.commands.Commands;
import net.minecraft.core.BlockPos;
<<<<<<< HEAD
=======
import net.minecraft.core.HolderLookup;
import net.minecraft.core.component.DataComponents;
import net.minecraft.core.registries.Registries;
>>>>>>> 412c6ab0
import net.minecraft.gametest.framework.GameTest;
import net.minecraft.network.chat.Component;
import net.minecraft.world.entity.Entity;
import net.minecraft.world.item.ItemStack;
import net.minecraft.world.item.Items;
import net.minecraft.world.item.enchantment.Enchantments;
import net.minecraft.world.item.enchantment.ItemEnchantments;
import net.minecraft.world.level.GameType;
import net.minecraft.world.level.chunk.LevelChunk;
import net.neoforged.neoforge.attachment.AttachmentType;
import net.neoforged.neoforge.common.NeoForge;
import net.neoforged.neoforge.event.RegisterCommandsEvent;
import net.neoforged.neoforge.registries.NeoForgeRegistries;
import net.neoforged.testframework.DynamicTest;
import net.neoforged.testframework.annotation.ForEachTest;
import net.neoforged.testframework.annotation.TestHolder;
import net.neoforged.testframework.gametest.EmptyTemplate;
import net.neoforged.testframework.registration.RegistrationHelper;

@ForEachTest(groups = "attachment")
public class AttachmentTests {
    private static class ChunkMutableInt {
        private LevelChunk chunk;
        private int value;

        public static final Codec<ChunkMutableInt> CODEC = Codec.INT.xmap(ChunkMutableInt::new, ChunkMutableInt::getValue);

        public ChunkMutableInt(LevelChunk chunk, int value) {
            this.chunk = chunk;
            this.value = value;
        }

        public ChunkMutableInt(int value) {
            this.value = value;
        }

        public int getValue() {
            return value;
        }

        public void setValue(int value) {
            this.value = value;
            chunk.setUnsaved(true);
        }
    }

    @GameTest
    @EmptyTemplate
    @TestHolder(description = "Ensures that chunk attachments can capture a reference to the containing LevelChunk.")
    static void chunkAttachmentReferenceTest(DynamicTest test, RegistrationHelper reg) {
        var attachmentType = reg.registrar(NeoForgeRegistries.Keys.ATTACHMENT_TYPES)
                .register("chunk_mutable_int", () -> AttachmentType.builder(chunk -> new ChunkMutableInt((LevelChunk) chunk, 0))

                        // use a codec for serialization
                        .serialize(ChunkMutableInt.CODEC)

                        // you can either use a different codec for deserializing, or omit to re-use the serializer
                        // here, you also get a "last-chance" to pull data from the attachment holder before
                        // the attachment is finished constructing from a codec
                        .deserialize(ChunkMutableInt.CODEC, (holder, thing) -> {
                            thing.chunk = (LevelChunk) holder;
                            return thing;
                        })
                        .build());

        NeoForge.EVENT_BUS.addListener((RegisterCommandsEvent event) -> {
            event.getDispatcher()
                    .register(literal(test.id())
                            .then(literal("print_and_increment")
                                    .requires(source -> source.hasPermission(Commands.LEVEL_OWNERS))
                                    .executes(ctx -> {
                                        var chunk = ctx.getSource().getLevel().getChunkAt(BlockPos.containing(ctx.getSource().getPosition()));
                                        var attachment = chunk.getData(attachmentType);
                                        attachment.setValue(attachment.getValue() + 1);
                                        ctx.getSource().sendSuccess(() -> Component.literal("New attachment value: " + attachment.getValue()), false);
                                        return Command.SINGLE_SUCCESS;
                                    })));
        });

        test.onGameTest(helper -> {
            var player = helper.makeOpMockPlayer(Commands.LEVEL_OWNERS);
            var pos = helper.absolutePos(BlockPos.ZERO);
            player.setPos(pos.getCenter());

            helper.getLevel().getChunk(pos).removeData(attachmentType); // remove data to ensure that the test can run multiple times

            helper.getLevel().getServer().getCommands().performPrefixedCommand(player.createCommandSourceStack(), test.id() + " print_and_increment");
            helper.assertTrue(((LevelChunk) helper.getLevel().getChunk(pos)).getData(attachmentType).getValue() == 1,
                    "Chunk attachment value should have been 1");

            helper.getLevel().getServer().getCommands().performPrefixedCommand(player.createCommandSourceStack(), test.id() + " print_and_increment");
            helper.assertTrue(((LevelChunk) helper.getLevel().getChunk(pos)).getData(attachmentType).getValue() == 2,
                    "Chunk attachment value should have been 2");

            helper.succeed();
        });
    }

    @GameTest
    @EmptyTemplate
    @TestHolder(description = "Ensures that player attachments are copied on respawn when appropriate.")
    static void playerAttachmentCopyOnRespawn(DynamicTest test, RegistrationHelper reg) {
        var lostOnDeathBoolean = reg.attachments()
                .register("lost_on_death_boolean", () -> AttachmentType.builder(() -> false).serialize(Codec.BOOL).build());
        var keptOnDeathBoolean = reg.attachments()
                .register("kept_on_death_boolean", () -> AttachmentType.builder(() -> false).serialize(Codec.BOOL).copyOnDeath().build());

        test.onGameTest(helper -> {
            var player = helper.makeTickingMockServerPlayerInLevel(GameType.SURVIVAL);
            player.setData(lostOnDeathBoolean, true);
            player.setData(keptOnDeathBoolean, true);

            var returningPlayer = player.getServer().getPlayerList().respawn(player, true, Entity.RemovalReason.CHANGED_DIMENSION);

            helper.assertTrue(returningPlayer.getData(lostOnDeathBoolean), "Lost-on-death attachment should have remained after end portal respawning.");
            helper.assertTrue(returningPlayer.getData(keptOnDeathBoolean), "Kept-on-death attachment should have remained after end portal respawning.");

            var respawnedPlayer = player.getServer().getPlayerList().respawn(returningPlayer, false, Entity.RemovalReason.KILLED);

            helper.assertFalse(respawnedPlayer.getData(lostOnDeathBoolean), "Lost-on-death attachment should not have remained after respawning.");
            helper.assertTrue(respawnedPlayer.getData(keptOnDeathBoolean), "Kept-on-death attachment should have remained after respawning.");

            helper.succeed();
        });
    }

    @GameTest
    @EmptyTemplate
    @TestHolder(description = "Tests that attachments with dynamic data are de/serialized well")
    static void dynamicDataContentSerialization(DynamicTest test, RegistrationHelper reg) {
        var stackType = reg.attachments()
                .register("stack", () -> AttachmentType.builder(() -> new ItemStack(Items.IRON_AXE)).serialize(ItemStack.CODEC).build());
        test.onGameTest(helper -> {
            var player = helper.makeMockPlayer();
            var stack = new ItemStack(Items.IRON_SWORD);
            var enchantments = new ItemEnchantments.Mutable(ItemEnchantments.EMPTY);
            enchantments.set(helper.getLevel().registryAccess().registryOrThrow(Registries.ENCHANTMENT).getHolderOrThrow(Enchantments.SHARPNESS), 3);
            stack.set(DataComponents.ENCHANTMENTS, enchantments.toImmutable());
            player.setData(stackType, stack);
            helper.catchException(() -> {
                player.serializeAttachments(helper.getLevel().registryAccess()); // This will throw if it fails
            });
            helper.succeed();
        });
    }
}<|MERGE_RESOLUTION|>--- conflicted
+++ resolved
@@ -11,12 +11,8 @@
 import com.mojang.serialization.Codec;
 import net.minecraft.commands.Commands;
 import net.minecraft.core.BlockPos;
-<<<<<<< HEAD
-=======
-import net.minecraft.core.HolderLookup;
 import net.minecraft.core.component.DataComponents;
 import net.minecraft.core.registries.Registries;
->>>>>>> 412c6ab0
 import net.minecraft.gametest.framework.GameTest;
 import net.minecraft.network.chat.Component;
 import net.minecraft.world.entity.Entity;
@@ -157,7 +153,7 @@
             stack.set(DataComponents.ENCHANTMENTS, enchantments.toImmutable());
             player.setData(stackType, stack);
             helper.catchException(() -> {
-                player.serializeAttachments(helper.getLevel().registryAccess()); // This will throw if it fails
+                player.dataAttachments().serializeAttachments(helper.getLevel().registryAccess()); // This will throw if it fails
             });
             helper.succeed();
         });
