--- conflicted
+++ resolved
@@ -452,11 +452,7 @@
      }
  
      public void checkDespawn() {
-<<<<<<< HEAD
-@@ -3450,6 +_,113 @@
-=======
 @@ -3450,6 +_,109 @@
->>>>>>> bba0fd25
      public boolean mayInteract(Level p_146843_, BlockPos p_146844_) {
          return true;
      }
