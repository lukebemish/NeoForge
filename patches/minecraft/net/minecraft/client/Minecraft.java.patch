--- ../src_base/minecraft/net/minecraft/client/Minecraft.java
+++ ../src_work/minecraft/net/minecraft/client/Minecraft.java
@@ -137,6 +137,15 @@
 
 import com.google.common.collect.MapDifference;
 
+import net.minecraftforge.client.ForgeHooksClient;
+import net.minecraftforge.client.GuiIngameForge;
+import net.minecraftforge.client.event.GuiOpenEvent;
+import net.minecraftforge.common.ForgeHooks;
+import net.minecraftforge.common.MinecraftForge;
+import net.minecraftforge.event.ForgeEventFactory;
+import net.minecraftforge.event.entity.player.PlayerInteractEvent.Action;
+import net.minecraftforge.event.world.WorldEvent;
+
 @SideOnly(Side.CLIENT)
 public class Minecraft implements IPlayerUsage
 {
@@ -416,7 +425,7 @@
 
         try
         {
-            Display.create((new PixelFormat()).withDepthBits(24));
+            ForgeHooksClient.createDisplay();
         }
         catch (LWJGLException lwjglexception)
         {
@@ -497,7 +506,7 @@
         this.effectRenderer = new EffectRenderer(this.theWorld, this.renderEngine);
         FMLClientHandler.instance().finishMinecraftLoading();
         this.checkGLError("Post startup");
-        this.ingameGUI = new GuiIngame(this);
+        this.ingameGUI = new GuiIngameForge(this);
 
         if (this.serverName != null)
         {
@@ -679,20 +688,30 @@
      */
     public void displayGuiScreen(GuiScreen par1GuiScreen)
     {
+        this.statFileWriter.syncStats();
+
+        if (par1GuiScreen == null && this.theWorld == null)
+        {
+            par1GuiScreen = new GuiMainMenu();
+        }
+        else if (par1GuiScreen == null && this.thePlayer.func_110143_aJ() <= 0.0F)
+        {
+            par1GuiScreen = new GuiGameOver();
+        }
+        
+        GuiScreen old = this.currentScreen;
+        GuiOpenEvent event = new GuiOpenEvent(par1GuiScreen);
+        boolean canceled = MinecraftForge.EVENT_BUS.post(event);
+        if(old != null && old != this.currentScreen)
+        {
+            old.onGuiClosed();
+        }
+        if(canceled) return;
+        par1GuiScreen = event.gui;
+        
         if (this.currentScreen != null)
         {
             this.currentScreen.onGuiClosed();
-        }
-
-        this.statFileWriter.syncStats();
-
-        if (par1GuiScreen == null && this.theWorld == null)
-        {
-            par1GuiScreen = new GuiMainMenu();
-        }
-        else if (par1GuiScreen == null && this.thePlayer.func_110143_aJ() <= 0.0F)
-        {
-            par1GuiScreen = new GuiGameOver();
         }
 
         if (par1GuiScreen instanceof GuiMainMenu)
@@ -1300,7 +1319,7 @@
 
                 if (this.thePlayer.isCurrentToolAdventureModeExempt(j, k, l))
                 {
-                    this.effectRenderer.addBlockHitEffects(j, k, l, this.objectMouseOver.sideHit);
+                    this.effectRenderer.addBlockHitEffects(j, k, l, this.objectMouseOver);
                     this.thePlayer.swingItem();
                 }
             }
@@ -1366,7 +1385,8 @@
                 {
                     int j1 = itemstack != null ? itemstack.stackSize : 0;
 
-                    if (this.playerController.onPlayerRightClick(this.thePlayer, this.theWorld, itemstack, j, k, l, i1, this.objectMouseOver.hitVec))
+                    boolean result = !ForgeEventFactory.onPlayerInteract(thePlayer, Action.RIGHT_CLICK_BLOCK, j, k, l, i1).isCanceled();
+                    if (result && this.playerController.onPlayerRightClick(this.thePlayer, this.theWorld, itemstack, j, k, l, i1, this.objectMouseOver.hitVec))
                     {
                         flag = false;
                         this.thePlayer.swingItem();
@@ -1392,7 +1412,8 @@
             {
                 ItemStack itemstack1 = this.thePlayer.inventory.getCurrentItem();
 
-                if (itemstack1 != null && this.playerController.sendUseItem(this.thePlayer, this.theWorld, itemstack1))
+                boolean result = !ForgeEventFactory.onPlayerInteract(thePlayer, Action.RIGHT_CLICK_AIR, 0, 0, 0, -1).isCanceled();
+                if (result && itemstack1 != null && this.playerController.sendUseItem(this.thePlayer, this.theWorld, itemstack1))
                 {
                     this.entityRenderer.itemRenderer.resetEquippedProgress2();
                 }
<<<<<<< HEAD
@@ -1574,6 +1584,8 @@
 
             while (Mouse.next())
             {
+                if (ForgeHooksClient.postMouseEvent()) continue;
+
                 i = Mouse.getEventButton();
 
                 if (isRunningOnMac && i == 0 && (Keyboard.isKeyDown(29) || Keyboard.isKeyDown(157)))
@@ -2046,6 +2058,11 @@
=======
@@ -2046,6 +2067,11 @@
>>>>>>> f78eba09
     {
         this.statFileWriter.syncStats();
 
+        if (theWorld != null)
+        {
+            MinecraftForge.EVENT_BUS.post(new WorldEvent.Unload(theWorld));
+        }
+
         if (par1WorldClient == null)
         {
             NetClientHandler netclienthandler = this.getNetHandler();
<<<<<<< HEAD
@@ -2063,6 +2080,18 @@
=======
@@ -2063,6 +2089,18 @@
>>>>>>> f78eba09
             if (this.theIntegratedServer != null)
             {
                 this.theIntegratedServer.initiateShutdown();
+                if (loadingScreen!=null)
+                {
+                    this.loadingScreen.resetProgresAndWorkingMessage("Shutting down internal server...");
+                }
+                while (!theIntegratedServer.isServerStopped())
+                {
+                    try
+                    {
+                        Thread.sleep(10);
+                    }
+                    catch (InterruptedException ie) {}
+                }
             }
 
             this.theIntegratedServer = null;
<<<<<<< HEAD
@@ -2236,107 +2265,12 @@
=======
@@ -2236,107 +2274,12 @@
>>>>>>> f78eba09
         if (this.objectMouseOver != null)
         {
             boolean flag = this.thePlayer.capabilities.isCreativeMode;
-            int i = 0;
-            boolean flag1 = false;
-            int j;
             int k;
 
-            if (this.objectMouseOver.typeOfHit == EnumMovingObjectType.TILE)
-            {
-                k = this.objectMouseOver.blockX;
-                int l = this.objectMouseOver.blockY;
-                int i1 = this.objectMouseOver.blockZ;
-                Block block = Block.blocksList[this.theWorld.getBlockId(k, l, i1)];
-
-                if (block == null)
-                {
-                    return;
-                }
-
-                j = block.idPicked(this.theWorld, k, l, i1);
-
-                if (j == 0)
-                {
-                    return;
-                }
-
-                flag1 = Item.itemsList[j].getHasSubtypes();
-                int j1 = j < 256 && !Block.blocksList[block.blockID].isFlowerPot() ? j : block.blockID;
-                i = Block.blocksList[j1].getDamageValue(this.theWorld, k, l, i1);
-            }
-            else
-            {
-                if (this.objectMouseOver.typeOfHit != EnumMovingObjectType.ENTITY || this.objectMouseOver.entityHit == null || !flag)
-                {
-                    return;
-                }
-
-                if (this.objectMouseOver.entityHit instanceof EntityPainting)
-                {
-                    j = Item.painting.itemID;
-                }
-                else if (this.objectMouseOver.entityHit instanceof EntityLeashKnot)
-                {
-                    j = Item.leash.itemID;
-                }
-                else if (this.objectMouseOver.entityHit instanceof EntityItemFrame)
-                {
-                    EntityItemFrame entityitemframe = (EntityItemFrame)this.objectMouseOver.entityHit;
-
-                    if (entityitemframe.getDisplayedItem() == null)
-                    {
-                        j = Item.itemFrame.itemID;
-                    }
-                    else
-                    {
-                        j = entityitemframe.getDisplayedItem().itemID;
-                        i = entityitemframe.getDisplayedItem().getItemDamage();
-                        flag1 = true;
-                    }
-                }
-                else if (this.objectMouseOver.entityHit instanceof EntityMinecart)
-                {
-                    EntityMinecart entityminecart = (EntityMinecart)this.objectMouseOver.entityHit;
-
-                    if (entityminecart.getMinecartType() == 2)
-                    {
-                        j = Item.minecartPowered.itemID;
-                    }
-                    else if (entityminecart.getMinecartType() == 1)
-                    {
-                        j = Item.minecartCrate.itemID;
-                    }
-                    else if (entityminecart.getMinecartType() == 3)
-                    {
-                        j = Item.minecartTnt.itemID;
-                    }
-                    else if (entityminecart.getMinecartType() == 5)
-                    {
-                        j = Item.minecartHopper.itemID;
-                    }
-                    else
-                    {
-                        j = Item.minecartEmpty.itemID;
-                    }
-                }
-                else if (this.objectMouseOver.entityHit instanceof EntityBoat)
-                {
-                    j = Item.boat.itemID;
-                }
-                else
-                {
-                    j = Item.monsterPlacer.itemID;
-                    i = EntityList.getEntityID(this.objectMouseOver.entityHit);
-                    flag1 = true;
-
-                    if (i <= 0 || !EntityList.entityEggs.containsKey(Integer.valueOf(i)))
-                    {
-                        return;
-                    }
-                }
-            }
-
-            this.thePlayer.inventory.setCurrentItem(j, i, flag1, flag);
+            if (!ForgeHooks.onPickBlock(this.objectMouseOver, this.thePlayer, this.theWorld))
+            {
+                return;
+            }
 
             if (flag)
             {
<<<<<<< HEAD
@@ -2419,11 +2353,18 @@
=======
@@ -2419,11 +2362,18 @@
>>>>>>> f78eba09
         par1PlayerUsageSnooper.addData("gl_max_texture_size", Integer.valueOf(getGLMaximumTextureSize()));
     }
 
+    //Forge: Adds a optimization to the getGLMaximumTextureSize, only calculate it once.
+    private static int max_texture_size = -1;
     /**
      * Used in the usage snooper.
      */
     public static int getGLMaximumTextureSize()
     {
+        if (max_texture_size != -1)
+        {
+            return max_texture_size;
+        }
+
         for (int i = 16384; i > 0; i >>= 1)
         {
             GL11.glTexImage2D(GL11.GL_PROXY_TEXTURE_2D, 0, GL11.GL_RGBA, i, i, 0, GL11.GL_RGBA, GL11.GL_UNSIGNED_BYTE, (ByteBuffer)null);
<<<<<<< HEAD
@@ -2431,6 +2372,7 @@
=======
@@ -2431,6 +2381,7 @@
>>>>>>> f78eba09
 
             if (j != 0)
             {
+                max_texture_size = i;
                 return i;
             }
         }<|MERGE_RESOLUTION|>--- conflicted
+++ resolved
@@ -34,49 +34,47 @@
  
          if (this.serverName != null)
          {
-@@ -679,20 +688,30 @@
+@@ -679,21 +688,28 @@
       */
      public void displayGuiScreen(GuiScreen par1GuiScreen)
      {
+-        if (this.currentScreen != null)
 +        this.statFileWriter.syncStats();
 +
 +        if (par1GuiScreen == null && this.theWorld == null)
 +        {
 +            par1GuiScreen = new GuiMainMenu();
 +        }
-+        else if (par1GuiScreen == null && this.thePlayer.func_110143_aJ() <= 0.0F)
++        else if (par1GuiScreen == null && this.thePlayer.getHealth() <= 0.0F)
 +        {
 +            par1GuiScreen = new GuiGameOver();
 +        }
-+        
++
 +        GuiScreen old = this.currentScreen;
 +        GuiOpenEvent event = new GuiOpenEvent(par1GuiScreen);
 +        boolean canceled = MinecraftForge.EVENT_BUS.post(event);
-+        if(old != null && old != this.currentScreen)
-+        {
-+            old.onGuiClosed();
-+        }
-+        if(canceled) return;
-+        par1GuiScreen = event.gui;
 +        
-         if (this.currentScreen != null)
++        if (old != null && old != this.currentScreen)
          {
              this.currentScreen.onGuiClosed();
--        }
--
+         }
+ 
 -        this.statFileWriter.syncStats();
 -
 -        if (par1GuiScreen == null && this.theWorld == null)
 -        {
 -            par1GuiScreen = new GuiMainMenu();
 -        }
--        else if (par1GuiScreen == null && this.thePlayer.func_110143_aJ() <= 0.0F)
+-        else if (par1GuiScreen == null && this.thePlayer.getHealth() <= 0.0F)
 -        {
 -            par1GuiScreen = new GuiGameOver();
-         }
+-        }
++        if (canceled) return;
++        par1GuiScreen = event.gui;
  
          if (par1GuiScreen instanceof GuiMainMenu)
-@@ -1300,7 +1319,7 @@
+         {
+@@ -1300,7 +1316,7 @@
  
                  if (this.thePlayer.isCurrentToolAdventureModeExempt(j, k, l))
                  {
@@ -85,7 +83,7 @@
                      this.thePlayer.swingItem();
                  }
              }
-@@ -1366,7 +1385,8 @@
+@@ -1366,7 +1382,8 @@
                  {
                      int j1 = itemstack != null ? itemstack.stackSize : 0;
  
@@ -95,7 +93,7 @@
                      {
                          flag = false;
                          this.thePlayer.swingItem();
-@@ -1392,7 +1412,8 @@
+@@ -1392,7 +1409,8 @@
              {
                  ItemStack itemstack1 = this.thePlayer.inventory.getCurrentItem();
  
@@ -105,8 +103,7 @@
                  {
                      this.entityRenderer.itemRenderer.resetEquippedProgress2();
                  }
-<<<<<<< HEAD
-@@ -1574,6 +1584,8 @@
+@@ -1574,6 +1592,8 @@
  
              while (Mouse.next())
              {
@@ -115,10 +112,7 @@
                  i = Mouse.getEventButton();
  
                  if (isRunningOnMac && i == 0 && (Keyboard.isKeyDown(29) || Keyboard.isKeyDown(157)))
-@@ -2046,6 +2058,11 @@
-=======
-@@ -2046,6 +2067,11 @@
->>>>>>> f78eba09
+@@ -2046,6 +2066,11 @@
      {
          this.statFileWriter.syncStats();
  
@@ -130,11 +124,7 @@
          if (par1WorldClient == null)
          {
              NetClientHandler netclienthandler = this.getNetHandler();
-<<<<<<< HEAD
-@@ -2063,6 +2080,18 @@
-=======
-@@ -2063,6 +2089,18 @@
->>>>>>> f78eba09
+@@ -2063,6 +2088,18 @@
              if (this.theIntegratedServer != null)
              {
                  this.theIntegratedServer.initiateShutdown();
@@ -153,11 +143,7 @@
              }
  
              this.theIntegratedServer = null;
-<<<<<<< HEAD
-@@ -2236,107 +2265,12 @@
-=======
-@@ -2236,107 +2274,12 @@
->>>>>>> f78eba09
+@@ -2236,107 +2273,12 @@
          if (this.objectMouseOver != null)
          {
              boolean flag = this.thePlayer.capabilities.isCreativeMode;
@@ -269,11 +255,7 @@
  
              if (flag)
              {
-<<<<<<< HEAD
-@@ -2419,11 +2353,18 @@
-=======
-@@ -2419,11 +2362,18 @@
->>>>>>> f78eba09
+@@ -2419,11 +2361,18 @@
          par1PlayerUsageSnooper.addData("gl_max_texture_size", Integer.valueOf(getGLMaximumTextureSize()));
      }
  
@@ -292,11 +274,7 @@
          for (int i = 16384; i > 0; i >>= 1)
          {
              GL11.glTexImage2D(GL11.GL_PROXY_TEXTURE_2D, 0, GL11.GL_RGBA, i, i, 0, GL11.GL_RGBA, GL11.GL_UNSIGNED_BYTE, (ByteBuffer)null);
-<<<<<<< HEAD
-@@ -2431,6 +2372,7 @@
-=======
-@@ -2431,6 +2381,7 @@
->>>>>>> f78eba09
+@@ -2431,6 +2380,7 @@
  
              if (j != 0)
              {
