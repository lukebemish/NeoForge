--- ../src-base/minecraft/net/minecraft/client/Minecraft.java
+++ ../src-work/minecraft/net/minecraft/client/Minecraft.java
@@ -296,7 +296,6 @@
         this.field_152355_az = (new YggdrasilAuthenticationService(p_i45547_1_.field_178745_a.field_178751_c, UUID.randomUUID().toString())).createMinecraftSessionService();
         this.field_71449_j = p_i45547_1_.field_178745_a.field_178752_a;
         field_147123_G.info("Setting user: " + this.field_71449_j.func_111285_a());
-        field_147123_G.info("(Session ID is " + this.field_71449_j.func_111286_b() + ")");
         this.field_71459_aj = p_i45547_1_.field_178741_d.field_178756_a;
         this.field_71443_c = p_i45547_1_.field_178743_b.field_178764_a > 0 ? p_i45547_1_.field_178743_b.field_178764_a : 1;
         this.field_71440_d = p_i45547_1_.field_178743_b.field_178762_b > 0 ? p_i45547_1_.field_178743_b.field_178762_b : 1;
@@ -450,7 +449,7 @@
             }
         });
         this.field_71417_B = new MouseHelper();
-        net.minecraftforge.fml.common.ProgressManager.ProgressBar bar= net.minecraftforge.fml.common.ProgressManager.push("Rendering Setup", 9);
+        net.minecraftforge.fml.common.ProgressManager.ProgressBar bar= net.minecraftforge.fml.common.ProgressManager.push("Rendering Setup", 5);
         bar.step("GL Setup");
         this.func_71361_d("Pre startup");
         GlStateManager.func_179098_w();
@@ -492,7 +491,7 @@
         net.minecraftforge.fml.common.ProgressManager.pop(bar);
         net.minecraftforge.fml.client.FMLClientHandler.instance().finishMinecraftLoading();
         this.func_71361_d("Post startup");
-        this.field_71456_v = new GuiIngame(this);
+        this.field_71456_v = new net.minecraftforge.client.GuiIngameForge(this);
 
         if (this.field_71475_ae != null)
         {
@@ -899,11 +898,6 @@
 
     public void func_147108_a(GuiScreen p_147108_1_)
     {
-        if (this.field_71462_r != null)
-        {
-            this.field_71462_r.func_146281_b();
-        }
-
         if (p_147108_1_ == null && this.field_71441_e == null)
         {
             p_147108_1_ = new GuiMainMenu();
@@ -913,6 +907,17 @@
             p_147108_1_ = new GuiGameOver();
         }
 
+        GuiScreen old = this.field_71462_r;
+        net.minecraftforge.client.event.GuiOpenEvent event = new net.minecraftforge.client.event.GuiOpenEvent(p_147108_1_);
+
+        if (net.minecraftforge.common.MinecraftForge.EVENT_BUS.post(event)) return;
+
+        p_147108_1_ = event.gui;
+        if (old != null && p_147108_1_ != old)
+        {
+            old.func_146281_b();
+        }
+
         if (p_147108_1_ instanceof GuiMainMenu)
         {
             this.field_71474_y.field_74330_P = false;
<<<<<<< HEAD
@@ -1396,7 +1401,7 @@
=======
@@ -1353,7 +1358,7 @@
>>>>>>> 2c24c761
 
                 if (this.field_71441_e.func_180495_p(blockpos).func_177230_c().func_149688_o() != Material.field_151579_a && this.field_71442_b.func_180512_c(blockpos, this.field_71476_x.field_178784_b))
                 {
-                    this.field_71452_i.func_180532_a(blockpos, this.field_71476_x.field_178784_b);
+                    this.field_71452_i.addBlockHitEffects(blockpos, this.field_71476_x);
                     this.field_71439_g.func_71038_i();
                 }
<<<<<<< HEAD
             }
@@ -1476,15 +1481,19 @@
                 case 2:
                     BlockPos blockpos = this.field_71476_x.func_178782_a();
=======
@@ -1434,11 +1439,12 @@
                     int j = this.field_71476_x.field_72312_c;
                     int k = this.field_71476_x.field_72309_d;
>>>>>>> 2c24c761
 
-                    if (this.field_71441_e.func_180495_p(blockpos).func_177230_c().func_149688_o() != Material.field_151579_a)
+                    if (!this.field_71441_e.func_175623_d(blockpos))
                     {
                         int i = itemstack != null ? itemstack.field_77994_a : 0;
 
+
+                        boolean result = !net.minecraftforge.event.ForgeEventFactory.onPlayerInteract(field_71439_g, net.minecraftforge.event.entity.player.PlayerInteractEvent.Action.RIGHT_CLICK_BLOCK, this.field_71441_e, blockpos, this.field_71476_x.field_178784_b).isCanceled();
+                        if (result) { //Forge: Kept separate to simplify patch
                         if (this.field_71442_b.func_178890_a(this.field_71439_g, this.field_71441_e, itemstack, blockpos, this.field_71476_x.field_178784_b, this.field_71476_x.field_72307_f))
                         {
                             flag = false;
                             this.field_71439_g.func_71038_i();
<<<<<<< HEAD
                         }
+                        }
 
                         if (itemstack == null)
                         {
@@ -1507,7 +1516,8 @@
=======
@@ -1465,7 +1471,8 @@
>>>>>>> 2c24c761
         {
             ItemStack itemstack1 = this.field_71439_g.field_71071_by.func_70448_g();
 
-            if (itemstack1 != null && this.field_71442_b.func_78769_a(this.field_71439_g, this.field_71441_e, itemstack1))
+            boolean result = !net.minecraftforge.event.ForgeEventFactory.onPlayerInteract(field_71439_g, net.minecraftforge.event.entity.player.PlayerInteractEvent.Action.RIGHT_CLICK_AIR, field_71441_e, null, null).isCanceled();
+            if (result && itemstack1 != null && this.field_71442_b.func_78769_a(this.field_71439_g, this.field_71441_e, itemstack1))
             {
                 this.field_71460_t.field_78516_c.func_78445_c();
             }
<<<<<<< HEAD
@@ -1705,6 +1715,8 @@
=======
@@ -1677,6 +1684,8 @@
>>>>>>> 2c24c761
 
             while (Mouse.next())
             {
+                if (net.minecraftforge.client.ForgeHooksClient.postMouseEvent()) continue;
+
                 i = Mouse.getEventButton();
                 KeyBinding.func_74510_a(i - 100, Mouse.getEventButtonState());
 
<<<<<<< HEAD
@@ -2214,7 +2226,13 @@
         NetworkManager networkmanager = NetworkManager.func_150722_a(socketaddress);
         networkmanager.func_150719_a(new NetHandlerLoginClient(networkmanager, this, (GuiScreen)null));
         networkmanager.func_179290_a(new C00Handshake(47, socketaddress.toString(), 0, EnumConnectionState.LOGIN, true));
-        networkmanager.func_179290_a(new C00PacketLoginStart(this.func_110432_I().func_148256_e()));
+        com.mojang.authlib.GameProfile gameProfile = this.func_110432_I().func_148256_e();
+        if (!this.func_110432_I().hasCachedProperties())
+        {
+            gameProfile = field_152355_az.fillProfileProperties(gameProfile, true); //Forge: Fill profile properties upon game load. Fixes MC-52974.
+            this.func_110432_I().setProperties(gameProfile.getProperties());
+        }
+        networkmanager.func_179290_a(new C00PacketLoginStart(gameProfile));
         this.field_71453_ak = networkmanager;
     }
 
@@ -2225,6 +2243,8 @@
=======
@@ -2139,6 +2148,11 @@
>>>>>>> 2c24c761
 
     public void func_71353_a(WorldClient p_71353_1_, String p_71353_2_)
     {
+        if (field_71441_e != null) net.minecraftforge.common.MinecraftForge.EVENT_BUS.post(new net.minecraftforge.event.world.WorldEvent.Unload(field_71441_e));
+
         if (p_71353_1_ == null)
         {
             NetHandlerPlayClient nethandlerplayclient = this.func_147114_u();
<<<<<<< HEAD
@@ -2238,6 +2258,18 @@
=======
@@ -2151,6 +2165,18 @@
             if (this.field_71437_Z != null)
>>>>>>> 2c24c761
             {
                 this.field_71437_Z.func_71263_m();
                 this.field_71437_Z.func_175592_a();
+                if (field_71461_s != null)
+                {
+                    this.field_71461_s.func_73719_c(I18n.func_135052_a("forge.client.shutdown.internal"));
+                }
+                while (!field_71437_Z.func_71241_aa())
+                {
+                    try
+                    {
+                        Thread.sleep(10);
+                    }
+                    catch (InterruptedException ie) {}
+                }
             }
 
             this.field_71437_Z = null;
<<<<<<< HEAD
@@ -2369,134 +2401,11 @@
=======
@@ -2299,113 +2325,10 @@
>>>>>>> 2c24c761
         if (this.field_71476_x != null)
         {
             boolean flag = this.field_71439_g.field_71075_bZ.field_75098_d;
-            int i = 0;
-            boolean flag1 = false;
-            TileEntity tileentity = null;
-            Object object;
 
-            if (this.field_71476_x.field_72313_a == MovingObjectPosition.MovingObjectType.BLOCK)
-            {
-                BlockPos blockpos = this.field_71476_x.func_178782_a();
-                Block block = this.field_71441_e.func_180495_p(blockpos).func_177230_c();
-
-                if (block.func_149688_o() == Material.field_151579_a)
-                {
-                    return;
-                }
-
-                object = block.func_180665_b(this.field_71441_e, blockpos);
-
-                if (object == null)
-                {
-                    return;
-                }
-
-                if (flag && GuiScreen.func_146271_m())
-                {
-                    tileentity = this.field_71441_e.func_175625_s(blockpos);
-                }
-
-                Block block1 = object instanceof ItemBlock && !block.func_149648_K() ? Block.func_149634_a((Item)object) : block;
-                i = block1.func_176222_j(this.field_71441_e, blockpos);
-                flag1 = ((Item)object).func_77614_k();
-            }
-            else
-            {
-                if (this.field_71476_x.field_72313_a != MovingObjectPosition.MovingObjectType.ENTITY || this.field_71476_x.field_72308_g == null || !flag)
-                {
-                    return;
-                }
-
-                if (this.field_71476_x.field_72308_g instanceof EntityPainting)
-                {
-                    object = Items.field_151159_an;
-                }
-                else if (this.field_71476_x.field_72308_g instanceof EntityLeashKnot)
-                {
-                    object = Items.field_151058_ca;
-                }
-                else if (this.field_71476_x.field_72308_g instanceof EntityItemFrame)
-                {
-                    EntityItemFrame entityitemframe = (EntityItemFrame)this.field_71476_x.field_72308_g;
-                    ItemStack itemstack = entityitemframe.func_82335_i();
-
-                    if (itemstack == null)
-                    {
-                        object = Items.field_151160_bD;
-                    }
-                    else
-                    {
-                        object = itemstack.func_77973_b();
-                        i = itemstack.func_77960_j();
-                        flag1 = true;
-                    }
-                }
-                else if (this.field_71476_x.field_72308_g instanceof EntityMinecart)
-                {
-                    EntityMinecart entityminecart = (EntityMinecart)this.field_71476_x.field_72308_g;
-
-                    switch (Minecraft.SwitchEnumMinecartType.field_178901_b[entityminecart.func_180456_s().ordinal()])
-                    {
-                        case 1:
-                            object = Items.field_151109_aJ;
-                            break;
-                        case 2:
-                            object = Items.field_151108_aI;
-                            break;
-                        case 3:
-                            object = Items.field_151142_bV;
-                            break;
-                        case 4:
-                            object = Items.field_151140_bW;
-                            break;
-                        case 5:
-                            object = Items.field_151095_cc;
-                            break;
-                        default:
-                            object = Items.field_151143_au;
-                    }
-                }
-                else if (this.field_71476_x.field_72308_g instanceof EntityBoat)
-                {
-                    object = Items.field_151124_az;
-                }
-                else if (this.field_71476_x.field_72308_g instanceof EntityArmorStand)
-                {
-                    object = Items.field_179565_cj;
-                }
-                else
-                {
-                    object = Items.field_151063_bx;
-                    i = EntityList.func_75619_a(this.field_71476_x.field_72308_g);
-                    flag1 = true;
-
-                    if (!EntityList.field_75627_a.containsKey(Integer.valueOf(i)))
-                    {
-                        return;
-                    }
-                }
-            }
-
             InventoryPlayer inventoryplayer = this.field_71439_g.field_71071_by;
 
-            if (tileentity == null)
-            {
-                inventoryplayer.func_146030_a((Item)object, i, flag1, flag);
-            }
-            else
-            {
-                NBTTagCompound nbttagcompound1 = new NBTTagCompound();
-                tileentity.func_145841_b(nbttagcompound1);
-                ItemStack itemstack1 = new ItemStack((Item)object, 1, i);
-                itemstack1.func_77983_a("BlockEntityTag", nbttagcompound1);
-                NBTTagCompound nbttagcompound = new NBTTagCompound();
-                NBTTagList nbttaglist = new NBTTagList();
-                nbttaglist.func_74742_a(new NBTTagString("(+NBT)"));
-                nbttagcompound.func_74782_a("Lore", nbttaglist);
-                itemstack1.func_77983_a("display", nbttagcompound);
-                inventoryplayer.func_70299_a(inventoryplayer.field_70461_c, itemstack1);
-            }
-
+            if (!net.minecraftforge.common.ForgeHooks.onPickBlock(this.field_71476_x, this.field_71439_g, this.field_71441_e)) return;
+            // We delete this code wholly instead of commenting it out, to make sure we detect changes in it between MC versions
             if (flag)
             {
<<<<<<< HEAD
                 int j = this.field_71439_g.field_71069_bz.field_75151_b.size() - 9 + inventoryplayer.field_70461_c;
@@ -2752,8 +2661,11 @@
=======
                 j = this.field_71439_g.field_71069_bz.field_75151_b.size() - 9 + this.field_71439_g.field_71071_by.field_70461_c;
@@ -2671,8 +2594,15 @@
>>>>>>> 2c24c761
         p_70001_1_.func_152767_b("gl_max_texture_size", Integer.valueOf(func_71369_N()));
     }
 
+    //Forge: Adds a optimization to the getGLMaximumTextureSize, only calculate it once.
+    private static int max_texture_size = -1;
     public static int func_71369_N()
     {
+        if (max_texture_size != -1) return max_texture_size;
         for (int i = 16384; i > 0; i >>= 1)
         {
             GL11.glTexImage2D(GL11.GL_PROXY_TEXTURE_2D, 0, GL11.GL_RGBA, i, i, 0, GL11.GL_RGBA, GL11.GL_UNSIGNED_BYTE, (ByteBuffer)null);
<<<<<<< HEAD
@@ -2761,6 +2673,7 @@
=======
@@ -2680,6 +2610,7 @@
>>>>>>> 2c24c761
 
             if (j != 0)
             {
+                max_texture_size = i;
                 return i;
             }
         }<|MERGE_RESOLUTION|>--- conflicted
+++ resolved
@@ -8,16 +8,7 @@
          this.field_71459_aj = p_i45547_1_.field_178741_d.field_178756_a;
          this.field_71443_c = p_i45547_1_.field_178743_b.field_178764_a > 0 ? p_i45547_1_.field_178743_b.field_178764_a : 1;
          this.field_71440_d = p_i45547_1_.field_178743_b.field_178762_b > 0 ? p_i45547_1_.field_178743_b.field_178762_b : 1;
-@@ -450,7 +449,7 @@
-             }
-         });
-         this.field_71417_B = new MouseHelper();
--        net.minecraftforge.fml.common.ProgressManager.ProgressBar bar= net.minecraftforge.fml.common.ProgressManager.push("Rendering Setup", 9);
-+        net.minecraftforge.fml.common.ProgressManager.ProgressBar bar= net.minecraftforge.fml.common.ProgressManager.push("Rendering Setup", 5);
-         bar.step("GL Setup");
-         this.func_71361_d("Pre startup");
-         GlStateManager.func_179098_w();
-@@ -492,7 +491,7 @@
+@@ -491,7 +490,7 @@
          net.minecraftforge.fml.common.ProgressManager.pop(bar);
          net.minecraftforge.fml.client.FMLClientHandler.instance().finishMinecraftLoading();
          this.func_71361_d("Post startup");
@@ -26,7 +17,7 @@
  
          if (this.field_71475_ae != null)
          {
-@@ -899,11 +898,6 @@
+@@ -898,11 +897,6 @@
  
      public void func_147108_a(GuiScreen p_147108_1_)
      {
@@ -38,7 +29,7 @@
          if (p_147108_1_ == null && this.field_71441_e == null)
          {
              p_147108_1_ = new GuiMainMenu();
-@@ -913,6 +907,17 @@
+@@ -912,6 +906,17 @@
              p_147108_1_ = new GuiGameOver();
          }
  
@@ -56,11 +47,7 @@
          if (p_147108_1_ instanceof GuiMainMenu)
          {
              this.field_71474_y.field_74330_P = false;
-<<<<<<< HEAD
-@@ -1396,7 +1401,7 @@
-=======
-@@ -1353,7 +1358,7 @@
->>>>>>> 2c24c761
+@@ -1395,7 +1400,7 @@
  
                  if (this.field_71441_e.func_180495_p(blockpos).func_177230_c().func_149688_o() != Material.field_151579_a && this.field_71442_b.func_180512_c(blockpos, this.field_71476_x.field_178784_b))
                  {
@@ -68,16 +55,10 @@
 +                    this.field_71452_i.addBlockHitEffects(blockpos, this.field_71476_x);
                      this.field_71439_g.func_71038_i();
                  }
-<<<<<<< HEAD
-             }
-@@ -1476,15 +1481,19 @@
+             }
+@@ -1475,15 +1480,19 @@
                  case 2:
                      BlockPos blockpos = this.field_71476_x.func_178782_a();
-=======
-@@ -1434,11 +1439,12 @@
-                     int j = this.field_71476_x.field_72312_c;
-                     int k = this.field_71476_x.field_72309_d;
->>>>>>> 2c24c761
  
 -                    if (this.field_71441_e.func_180495_p(blockpos).func_177230_c().func_149688_o() != Material.field_151579_a)
 +                    if (!this.field_71441_e.func_175623_d(blockpos))
@@ -91,16 +72,12 @@
                          {
                              flag = false;
                              this.field_71439_g.func_71038_i();
-<<<<<<< HEAD
                          }
 +                        }
  
                          if (itemstack == null)
                          {
-@@ -1507,7 +1516,8 @@
-=======
-@@ -1465,7 +1471,8 @@
->>>>>>> 2c24c761
+@@ -1506,7 +1515,8 @@
          {
              ItemStack itemstack1 = this.field_71439_g.field_71071_by.func_70448_g();
  
@@ -110,11 +87,7 @@
              {
                  this.field_71460_t.field_78516_c.func_78445_c();
              }
-<<<<<<< HEAD
-@@ -1705,6 +1715,8 @@
-=======
-@@ -1677,6 +1684,8 @@
->>>>>>> 2c24c761
+@@ -1704,6 +1714,8 @@
  
              while (Mouse.next())
              {
@@ -123,8 +96,7 @@
                  i = Mouse.getEventButton();
                  KeyBinding.func_74510_a(i - 100, Mouse.getEventButtonState());
  
-<<<<<<< HEAD
-@@ -2214,7 +2226,13 @@
+@@ -2213,7 +2225,13 @@
          NetworkManager networkmanager = NetworkManager.func_150722_a(socketaddress);
          networkmanager.func_150719_a(new NetHandlerLoginClient(networkmanager, this, (GuiScreen)null));
          networkmanager.func_179290_a(new C00Handshake(47, socketaddress.toString(), 0, EnumConnectionState.LOGIN, true));
@@ -139,10 +111,7 @@
          this.field_71453_ak = networkmanager;
      }
  
-@@ -2225,6 +2243,8 @@
-=======
-@@ -2139,6 +2148,11 @@
->>>>>>> 2c24c761
+@@ -2224,6 +2242,8 @@
  
      public void func_71353_a(WorldClient p_71353_1_, String p_71353_2_)
      {
@@ -151,12 +120,7 @@
          if (p_71353_1_ == null)
          {
              NetHandlerPlayClient nethandlerplayclient = this.func_147114_u();
-<<<<<<< HEAD
-@@ -2238,6 +2258,18 @@
-=======
-@@ -2151,6 +2165,18 @@
-             if (this.field_71437_Z != null)
->>>>>>> 2c24c761
+@@ -2237,6 +2257,18 @@
              {
                  this.field_71437_Z.func_71263_m();
                  this.field_71437_Z.func_175592_a();
@@ -175,11 +139,7 @@
              }
  
              this.field_71437_Z = null;
-<<<<<<< HEAD
-@@ -2369,134 +2401,11 @@
-=======
-@@ -2299,113 +2325,10 @@
->>>>>>> 2c24c761
+@@ -2368,134 +2400,11 @@
          if (this.field_71476_x != null)
          {
              boolean flag = this.field_71439_g.field_71075_bZ.field_75098_d;
@@ -315,13 +275,8 @@
 +            // We delete this code wholly instead of commenting it out, to make sure we detect changes in it between MC versions
              if (flag)
              {
-<<<<<<< HEAD
                  int j = this.field_71439_g.field_71069_bz.field_75151_b.size() - 9 + inventoryplayer.field_70461_c;
-@@ -2752,8 +2661,11 @@
-=======
-                 j = this.field_71439_g.field_71069_bz.field_75151_b.size() - 9 + this.field_71439_g.field_71071_by.field_70461_c;
-@@ -2671,8 +2594,15 @@
->>>>>>> 2c24c761
+@@ -2751,8 +2660,11 @@
          p_70001_1_.func_152767_b("gl_max_texture_size", Integer.valueOf(func_71369_N()));
      }
  
@@ -333,11 +288,7 @@
          for (int i = 16384; i > 0; i >>= 1)
          {
              GL11.glTexImage2D(GL11.GL_PROXY_TEXTURE_2D, 0, GL11.GL_RGBA, i, i, 0, GL11.GL_RGBA, GL11.GL_UNSIGNED_BYTE, (ByteBuffer)null);
-<<<<<<< HEAD
-@@ -2761,6 +2673,7 @@
-=======
-@@ -2680,6 +2610,7 @@
->>>>>>> 2c24c761
+@@ -2760,6 +2672,7 @@
  
              if (j != 0)
              {
