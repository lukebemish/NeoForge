--- ../src-base/minecraft/net/minecraft/enchantment/EnchantmentHelper.java
+++ ../src-work/minecraft/net/minecraft/enchantment/EnchantmentHelper.java
@@ -308,7 +308,7 @@
     public static int func_77514_a(Random p_77514_0_, int p_77514_1_, int p_77514_2_, ItemStack p_77514_3_)
     {
         Item item = p_77514_3_.func_77973_b();
-        int k = item.func_77619_b();
+        int k = item.getItemEnchantability(p_77514_3_);
 
         if (k <= 0)
         {
@@ -361,7 +361,7 @@
     public static List func_77513_b(Random p_77513_0_, ItemStack p_77513_1_, int p_77513_2_)
     {
         Item item = p_77513_1_.func_77973_b();
-        int j = item.func_77619_b();
+        int j = item.getItemEnchantability(p_77513_1_);
 
         if (j <= 0)
         {
<<<<<<< HEAD
@@ -393,7 +393,9 @@
                                 {
                                     EnchantmentData enchantmentdata1 = (EnchantmentData)iterator1.next();
 
-                                    if (enchantmentdata1.field_76302_b.func_77326_a(Enchantment.field_77331_b[integer.intValue()]))
+                                    Enchantment e1 = enchantmentdata1.field_76302_b;
+                                    Enchantment e2 = Enchantment.field_77331_b[integer.intValue()];
+                                    if (e1.func_77326_a(e2) && e2.func_77326_a(e1))  //Forge BugFix: Let Both enchantments veto being together
                                     {
                                         continue;
                                     }
@@ -435,7 +437,8 @@
=======
@@ -408,7 +408,9 @@
                                 {
                                     EnchantmentData enchantmentdata1 = (EnchantmentData)iterator1.next();
 
-                                    if (enchantmentdata1.field_76302_b.func_77326_a(Enchantment.func_180306_c(integer.intValue())))
+                                    Enchantment e1 = enchantmentdata1.field_76302_b;
+                                    Enchantment e2 = Enchantment.func_180306_c(integer.intValue());
+                                    if (e1.func_77326_a(e2) && e2.func_77326_a(e1)) //Forge BugFix: Let Both enchantments veto being together
                                     {
                                         continue;
                                     }
@@ -450,7 +452,8 @@
>>>>>>> ab39b7e4
         {
             Enchantment enchantment = aenchantment[k];
 
-            if (enchantment != null && (enchantment.field_77351_y.func_77557_a(item) || flag))
+            if (enchantment == null) continue;
+            if (enchantment.canApplyAtEnchantingTable(p_77505_1_) || ((item == Items.field_151122_aG) && enchantment.isAllowedOnBooks()))
             {
                 for (int l = enchantment.func_77319_d(); l <= enchantment.func_77325_b(); ++l)
                 {<|MERGE_RESOLUTION|>--- conflicted
+++ resolved
@@ -18,20 +18,6 @@
  
          if (j <= 0)
          {
-<<<<<<< HEAD
-@@ -393,7 +393,9 @@
-                                 {
-                                     EnchantmentData enchantmentdata1 = (EnchantmentData)iterator1.next();
- 
--                                    if (enchantmentdata1.field_76302_b.func_77326_a(Enchantment.field_77331_b[integer.intValue()]))
-+                                    Enchantment e1 = enchantmentdata1.field_76302_b;
-+                                    Enchantment e2 = Enchantment.field_77331_b[integer.intValue()];
-+                                    if (e1.func_77326_a(e2) && e2.func_77326_a(e1))  //Forge BugFix: Let Both enchantments veto being together
-                                     {
-                                         continue;
-                                     }
-@@ -435,7 +437,8 @@
-=======
 @@ -408,7 +408,9 @@
                                  {
                                      EnchantmentData enchantmentdata1 = (EnchantmentData)iterator1.next();
@@ -44,7 +30,6 @@
                                          continue;
                                      }
 @@ -450,7 +452,8 @@
->>>>>>> ab39b7e4
          {
              Enchantment enchantment = aenchantment[k];
  
