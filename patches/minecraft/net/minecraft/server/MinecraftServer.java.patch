--- conflicted
+++ resolved
@@ -162,20 +162,7 @@
      }
  
      @SideOnly(Side.SERVER)
-<<<<<<< HEAD
 @@ -1132,6 +1130,7 @@
-=======
-@@ -869,7 +867,7 @@
- 
-     public String getServerModName()
-     {
--        return "fml";
-+        return "forge,fml";
-     }
- 
-     /**
-@@ -1131,6 +1129,7 @@
->>>>>>> a520e128
  
              if (worldserver != null)
              {
