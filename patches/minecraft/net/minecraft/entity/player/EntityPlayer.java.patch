--- ../src_base/minecraft/net/minecraft/entity/player/EntityPlayer.java
+++ ../src_work/minecraft/net/minecraft/entity/player/EntityPlayer.java
@@ -5,8 +5,11 @@
 import cpw.mods.fml.relauncher.Side;
 import cpw.mods.fml.relauncher.SideOnly;
 import java.util.Collection;
+import java.util.HashMap;
 import java.util.Iterator;
 import java.util.List;
+import java.util.Map.Entry;
+
 import net.minecraft.block.Block;
 import net.minecraft.block.BlockBed;
 import net.minecraft.block.material.Material;
@@ -66,8 +69,21 @@
 import net.minecraft.world.World;
 import net.minecraft.world.chunk.IChunkProvider;
 
+import net.minecraftforge.common.ForgeHooks;
+import net.minecraftforge.common.ISpecialArmor.ArmorProperties;
+import net.minecraftforge.common.MinecraftForge;
+import net.minecraftforge.event.ForgeEventFactory;
+import net.minecraftforge.event.entity.living.LivingHurtEvent;
+import net.minecraftforge.event.entity.player.AttackEntityEvent;
+import net.minecraftforge.event.entity.player.EntityInteractEvent;
+import net.minecraftforge.event.entity.player.PlayerDestroyItemEvent;
+import net.minecraftforge.event.entity.player.PlayerDropsEvent;
+import net.minecraftforge.event.entity.player.PlayerFlyableFallEvent;
+import net.minecraftforge.event.entity.player.PlayerSleepInBedEvent;
+
 public abstract class EntityPlayer extends EntityLivingBase implements ICommandSender
 {
+    public static final String PERSISTED_NBT_TAG = "PlayerPersisted";
     /** Inventory of the player */
     public InventoryPlayer inventory = new InventoryPlayer(this);
     private InventoryEnderChest theInventoryEnderChest = new InventoryEnderChest();
@@ -120,11 +136,13 @@
      * Holds the last coordinate to spawn based on last bed that the player sleep.
      */
     private ChunkCoordinates spawnChunk;
+    private HashMap<Integer, ChunkCoordinates> spawnChunkMap = new HashMap<Integer, ChunkCoordinates>();
 
     /**
      * Whether this player's spawn point is forced, preventing execution of bed checks.
      */
     private boolean spawnForced;
+    private HashMap<Integer, Boolean> spawnForcedMap = new HashMap<Integer, Boolean>();
 
     /** Holds the coordinate of the player when enter a minecraft to ride. */
     private ChunkCoordinates startMinecartRidingCoordinate;
@@ -175,6 +193,7 @@
         this.setLocationAndAngles((double)chunkcoordinates.posX + 0.5D, (double)(chunkcoordinates.posY + 1), (double)chunkcoordinates.posZ + 0.5D, 0.0F, 0.0F);
         this.field_70741_aB = 180.0F;
         this.fireResistance = 20;
+        this.eyeHeight = this.getDefaultEyeHeight();
     }
 
     protected void applyEntityAttributes()
@@ -267,6 +286,7 @@
 
             if (itemstack == this.itemInUse)
             {
+                itemInUse.getItem().onUsingItemTick(itemInUse, this, itemInUseCount);
                 if (this.itemInUseCount <= 25 && this.itemInUseCount % 4 == 0)
                 {
                     this.updateItemUse(itemstack, 5);
@@ -429,7 +449,7 @@
                 vec31.rotateAroundX(-this.rotationPitch * (float)Math.PI / 180.0F);
                 vec31.rotateAroundY(-this.rotationYaw * (float)Math.PI / 180.0F);
                 vec31 = vec31.addVector(this.posX, this.posY + (double)this.getEyeHeight(), this.posZ);
-                this.worldObj.spawnParticle("iconcrack_" + par1ItemStack.getItem().itemID, vec31.xCoord, vec31.yCoord, vec31.zCoord, vec3.xCoord, vec3.yCoord + 0.05D, vec3.zCoord);
+                this.worldObj.spawnParticle("iconcrack_" + par1ItemStack.getItem().itemID + "_" + par1ItemStack.getItemDamage(), vec31.xCoord, vec31.yCoord, vec31.zCoord, vec3.xCoord, vec3.yCoord + 0.05D, vec3.zCoord);
             }
 
             this.playSound("random.eat", 0.5F + 0.5F * (float)this.rand.nextInt(2), (this.rand.nextFloat() - this.rand.nextFloat()) * 0.2F + 1.0F);
@@ -537,11 +557,11 @@
             this.cameraYaw = 0.0F;
             this.addMountedMovementStat(this.posX - d0, this.posY - d1, this.posZ - d2);
 
-            if (this.ridingEntity instanceof EntityPig)
+            if (this.ridingEntity instanceof EntityLivingBase && ((EntityLivingBase)ridingEntity).shouldRiderFaceForward(this))
             {
                 this.rotationPitch = f1;
                 this.rotationYaw = f;
-                this.renderYawOffset = ((EntityPig)this.ridingEntity).renderYawOffset;
+                this.renderYawOffset = ((EntityLivingBase)this.ridingEntity).renderYawOffset;
             }
         }
     }
@@ -684,11 +704,15 @@
      */
     public void onDeath(DamageSource par1DamageSource)
     {
+        if (ForgeHooks.onLivingDeath(this, par1DamageSource)) return;
         super.onDeath(par1DamageSource);
         this.setSize(0.2F, 0.2F);
         this.setPosition(this.posX, this.posY, this.posZ);
         this.motionY = 0.10000000149011612D;
 
+        captureDrops = true;
+        capturedDrops.clear();
+
         if (this.username.equals("Notch"))
         {
             this.dropPlayerItemWithRandomChoice(new ItemStack(Item.appleRed, 1), true);
@@ -697,6 +721,20 @@
         if (!this.worldObj.getGameRules().getGameRuleBooleanValue("keepInventory"))
         {
             this.inventory.dropAllItems();
+        }
+
+        captureDrops = false;
+
+        if (!worldObj.isRemote)
+        {
+            PlayerDropsEvent event = new PlayerDropsEvent(this, par1DamageSource, capturedDrops, recentlyHit > 0);
+            if (!MinecraftForge.EVENT_BUS.post(event))
+            {
+                for (EntityItem item : capturedDrops)
+                {
+                    joinEntityItemWithWorld(item);
+                }
+            }
         }
 
         if (par1DamageSource != null)
@@ -747,7 +785,20 @@
      */
     public EntityItem dropOneItem(boolean par1)
     {
-        return this.dropPlayerItemWithRandomChoice(this.inventory.decrStackSize(this.inventory.currentItem, par1 && this.inventory.getCurrentItem() != null ? this.inventory.getCurrentItem().stackSize : 1), false);
+        ItemStack stack = inventory.getCurrentItem();
+
+        if (stack == null)
+        {
+            return null;
+        }
+
+        if (stack.getItem().onDroppedByPlayer(stack, this))
+        {
+            int count = par1 && this.inventory.getCurrentItem() != null ? this.inventory.getCurrentItem().stackSize : 1;
+            return ForgeHooks.onPlayerTossEvent(this, inventory.decrStackSize(inventory.currentItem, count));
+        }
+
+        return null;
     }
 
     /**
@@ -756,7 +807,7 @@
      */
     public EntityItem dropPlayerItem(ItemStack par1ItemStack)
     {
-        return this.dropPlayerItemWithRandomChoice(par1ItemStack, false);
+        return ForgeHooks.onPlayerTossEvent(this, par1ItemStack);
     }
 
     /**
@@ -812,15 +863,28 @@
      */
     public void joinEntityItemWithWorld(EntityItem par1EntityItem)
     {
+        if (captureDrops)
+        {
+            capturedDrops.add(par1EntityItem);
+            return;
+        }
         this.worldObj.spawnEntityInWorld(par1EntityItem);
     }
 
     /**
      * Returns how strong the player is against the specified block at this moment
-     */
+     * Deprecated in favor of the more sensitive version
+     */
+    @Deprecated
     public float getCurrentPlayerStrVsBlock(Block par1Block, boolean par2)
     {
-        float f = this.inventory.getStrVsBlock(par1Block);
+        return getCurrentPlayerStrVsBlock(par1Block, par2, 0);
+    }
+
+    public float getCurrentPlayerStrVsBlock(Block par1Block, boolean par2, int meta)
+    {
+        ItemStack stack = inventory.getCurrentItem();
+        float f = (stack == null ? 1.0F : stack.getItem().getStrVsBlock(stack, par1Block, meta));
 
         if (f > 1.0F)
         {
@@ -831,7 +895,9 @@
             {
                 float f1 = (float)(i * i + 1);
 
-                if (!itemstack.canHarvestBlock(par1Block) && f <= 1.0F)
+                boolean canHarvest = ForgeHooks.canToolHarvestBlock(par1Block, meta, itemstack);
+
+                if (!canHarvest && f <= 1.0F)
                 {
                     f += f1 * 0.08F;
                 }
@@ -862,7 +928,8 @@
             f /= 5.0F;
         }
 
-        return f;
+        f = ForgeEventFactory.getBreakSpeed(this, par1Block, meta, f);
+        return (f < 0 ? 0 : f);
     }
 
     /**
@@ -870,7 +937,7 @@
      */
     public boolean canHarvestBlock(Block par1Block)
     {
-        return this.inventory.canHarvestBlock(par1Block);
+        return ForgeEventFactory.doPlayerHarvestCheck(this, par1Block, inventory.canHarvestBlock(par1Block));
     }
 
     /**
@@ -900,6 +967,14 @@
             this.spawnChunk = new ChunkCoordinates(par1NBTTagCompound.getInteger("SpawnX"), par1NBTTagCompound.getInteger("SpawnY"), par1NBTTagCompound.getInteger("SpawnZ"));
             this.spawnForced = par1NBTTagCompound.getBoolean("SpawnForced");
         }
+        NBTTagList spawnlist = null;
+        spawnlist = par1NBTTagCompound.getTagList("Spawns");
+        for (int i = 0; i < spawnlist.tagCount(); ++i) {
+            NBTTagCompound spawndata = (NBTTagCompound)spawnlist.tagAt(i);
+            int spawndim = spawndata.getInteger("Dim");
+            this.spawnChunkMap.put(spawndim, new ChunkCoordinates(spawndata.getInteger("SpawnX"), spawndata.getInteger("SpawnY"), spawndata.getInteger("SpawnZ")));
+            this.spawnForcedMap.put(spawndim, spawndata.getBoolean("SpawnForced"));
+        }
 
         this.foodStats.readNBT(par1NBTTagCompound);
         this.capabilities.readCapabilitiesFromNBT(par1NBTTagCompound);
@@ -933,6 +1008,21 @@
             par1NBTTagCompound.setInteger("SpawnZ", this.spawnChunk.posZ);
             par1NBTTagCompound.setBoolean("SpawnForced", this.spawnForced);
         }
+        NBTTagList spawnlist = new NBTTagList();
+        for (Entry<Integer, ChunkCoordinates> entry : this.spawnChunkMap.entrySet()) {
+            NBTTagCompound spawndata = new NBTTagCompound();
+            ChunkCoordinates spawn = entry.getValue();
+            if (spawn == null) continue;
+            Boolean forced = spawnForcedMap.get(entry.getKey());
+            if (forced == null) forced = false;
+            spawndata.setInteger("Dim", entry.getKey());
+            spawndata.setInteger("SpawnX", spawn.posX);
+            spawndata.setInteger("SpawnY", spawn.posY);
+            spawndata.setInteger("SpawnZ", spawn.posZ);
+            spawndata.setBoolean("SpawnForced", forced);
+            spawnlist.appendTag(spawndata);
+        }
+        par1NBTTagCompound.setTag("Spawns", spawnlist);
 
         this.foodStats.writeNBT(par1NBTTagCompound);
         this.capabilities.writeCapabilitiesToNBT(par1NBTTagCompound);
@@ -964,7 +1054,7 @@
 
     public float getEyeHeight()
     {
-        return 0.12F;
+        return eyeHeight;
     }
 
     /**
@@ -980,6 +1070,7 @@
      */
     public boolean attackEntityFrom(DamageSource par1DamageSource, float par2)
     {
+        if (ForgeHooks.onLivingAttack(this, par1DamageSource, par2)) return false;
         if (this.isEntityInvulnerable())
         {
             return false;
@@ -1092,12 +1183,15 @@
     {
         if (!this.isEntityInvulnerable())
         {
+            par2 = ForgeHooks.onLivingHurt(this, par1DamageSource, par2);
+            if (par2 <= 0) return;
             if (!par1DamageSource.isUnblockable() && this.isBlocking() && par2 > 0.0F)
             {
                 par2 = (1.0F + par2) * 0.5F;
             }
 
-            par2 = this.applyArmorCalculations(par1DamageSource, par2);
+            par2 = ArmorProperties.ApplyArmor(this, inventory.armorInventory, par1DamageSource, par2);
+            if (par2 <= 0) return;
             par2 = this.applyPotionDamageCalculations(par1DamageSource, par2);
             float f1 = par2;
             par2 = Math.max(par2 - this.getAbsorptionAmount(), 0.0F);
@@ -1147,6 +1241,7 @@
 
     public boolean interactWith(Entity par1Entity)
     {
+        if (MinecraftForge.EVENT_BUS.post(new EntityInteractEvent(this, par1Entity))) return false;
         ItemStack itemstack = this.getCurrentEquippedItem();
         ItemStack itemstack1 = itemstack != null ? itemstack.copy() : null;
 
@@ -1203,7 +1298,9 @@
      */
     public void destroyCurrentEquippedItem()
     {
+        ItemStack orig = getCurrentEquippedItem();
         this.inventory.setInventorySlotContents(this.inventory.currentItem, (ItemStack)null);
+        MinecraftForge.EVENT_BUS.post(new PlayerDestroyItemEvent(this, orig));
     }
 
     /**
@@ -1220,6 +1317,15 @@
      */
     public void attackTargetEntityWithCurrentItem(Entity par1Entity)
     {
+        if (MinecraftForge.EVENT_BUS.post(new AttackEntityEvent(this, par1Entity)))
+        {
+            return;
+        }
+        ItemStack stack = getCurrentEquippedItem();
+        if (stack != null && stack.getItem().onLeftClickEntity(stack, this, par1Entity))
+        {
+            return;
+        }
         if (par1Entity.canAttackWithItem())
         {
             if (!par1Entity.hitByEntity(this))
@@ -1373,6 +1479,12 @@
      */
     public EnumStatus sleepInBedAt(int par1, int par2, int par3)
     {
+        PlayerSleepInBedEvent event = new PlayerSleepInBedEvent(this, par1, par2, par3);
+        MinecraftForge.EVENT_BUS.post(event);
+        if (event.result != null)
+        {
+            return event.result;
+        }
         if (!this.worldObj.isRemote)
         {
             if (this.isPlayerSleeping() || !this.isEntityAlive())
@@ -1417,6 +1529,11 @@
         {
             int l = this.worldObj.getBlockMetadata(par1, par2, par3);
             int i1 = BlockBed.getDirection(l);
+            Block block = Block.blocksList[worldObj.getBlockId(par1, par2, par3)];
+            if (block != null)
+            {
+                i1 = block.getBedDirection(worldObj, par1, par2, par3);
+            }
             float f = 0.5F;
             float f1 = 0.5F;
 
@@ -1487,10 +1604,12 @@
         ChunkCoordinates chunkcoordinates = this.playerLocation;
         ChunkCoordinates chunkcoordinates1 = this.playerLocation;
 
-        if (chunkcoordinates != null && this.worldObj.getBlockId(chunkcoordinates.posX, chunkcoordinates.posY, chunkcoordinates.posZ) == Block.bed.blockID)
-        {
-            BlockBed.setBedOccupied(this.worldObj, chunkcoordinates.posX, chunkcoordinates.posY, chunkcoordinates.posZ, false);
-            chunkcoordinates1 = BlockBed.getNearestEmptyChunkCoordinates(this.worldObj, chunkcoordinates.posX, chunkcoordinates.posY, chunkcoordinates.posZ, 0);
+        Block block = (chunkcoordinates == null ? null : Block.blocksList[worldObj.getBlockId(chunkcoordinates.posX, chunkcoordinates.posY, chunkcoordinates.posZ)]);
+
+        if (chunkcoordinates != null && block != null && block.isBed(worldObj, chunkcoordinates.posX, chunkcoordinates.posY, chunkcoordinates.posZ, this))
+        {
+            block.setBedOccupied(this.worldObj, chunkcoordinates.posX, chunkcoordinates.posY, chunkcoordinates.posZ, this, false);
+            chunkcoordinates1 = block.getBedSpawnPosition(worldObj, chunkcoordinates.posX, chunkcoordinates.posY, chunkcoordinates.posZ, this);
 
             if (chunkcoordinates1 == null)
             {
@@ -1527,7 +1646,9 @@
      */
     private boolean isInBed()
     {
-        return this.worldObj.getBlockId(this.playerLocation.posX, this.playerLocation.posY, this.playerLocation.posZ) == Block.bed.blockID;
+        ChunkCoordinates c = playerLocation;
+        int blockID = worldObj.getBlockId(c.posX, c.posY, c.posZ);
+        return Block.blocksList[blockID] != null && Block.blocksList[blockID].isBed(worldObj, c.posX, c.posY, c.posZ, this);
     }
 
     /**
@@ -1542,9 +1663,12 @@
         ichunkprovider.loadChunk(par1ChunkCoordinates.posX - 3 >> 4, par1ChunkCoordinates.posZ + 3 >> 4);
         ichunkprovider.loadChunk(par1ChunkCoordinates.posX + 3 >> 4, par1ChunkCoordinates.posZ + 3 >> 4);
 
-        if (par0World.getBlockId(par1ChunkCoordinates.posX, par1ChunkCoordinates.posY, par1ChunkCoordinates.posZ) == Block.bed.blockID)
-        {
-            ChunkCoordinates chunkcoordinates1 = BlockBed.getNearestEmptyChunkCoordinates(par0World, par1ChunkCoordinates.posX, par1ChunkCoordinates.posY, par1ChunkCoordinates.posZ, 0);
+        ChunkCoordinates c = par1ChunkCoordinates;
+        Block block = Block.blocksList[par0World.getBlockId(c.posX, c.posY, c.posZ)];
+
+        if (block != null && block.isBed(par0World, c.posX, c.posY, c.posZ, null))
+        {
+            ChunkCoordinates chunkcoordinates1 = block.getBedSpawnPosition(par0World, c.posX, c.posY, c.posZ, null);
             return chunkcoordinates1;
         }
         else
@@ -1566,10 +1690,13 @@
     {
         if (this.playerLocation != null)
         {
-            int i = this.worldObj.getBlockMetadata(this.playerLocation.posX, this.playerLocation.posY, this.playerLocation.posZ);
-            int j = BlockBed.getDirection(i);
-
-            switch (j)
+            int x = playerLocation.posX;
+            int y = playerLocation.posY;
+            int z = playerLocation.posZ;
+            Block block = Block.blocksList[worldObj.getBlockId(x, y, z)];
+            int i = (block == null ? 0 : block.getBedDirection(worldObj, x, y, z));
+
+            switch (i)
             {
                 case 0:
                     return 90.0F;
@@ -1635,14 +1762,40 @@
     /**
      * Returns the location of the bed the player will respawn at, or null if the player has not slept in a bed.
      */
+    @Deprecated
     public ChunkCoordinates getBedLocation()
     {
-        return this.spawnChunk;
-    }
-
+        return getBedLocation(this.dimension);
+    }
+
+    @Deprecated
     public boolean isSpawnForced()
     {
-        return this.spawnForced;
+        return isSpawnForced(this.dimension);
+    }
+
+    /**
+     * A dimension aware version of getBedLocation.
+     * @param dimension The dimension to get the bed spawn for
+     * @return The player specific spawn location for the dimension.  May be null.
+     */
+    public ChunkCoordinates getBedLocation(int dimension) {
+        if (dimension == 0) return this.spawnChunk;
+        return this.spawnChunkMap.get(dimension);
+    }
+
+    /**
+     * A dimension aware version of isSpawnForced.
+     * Noramally isSpawnForced is used to determine if the respawn system should check for a bed or not.
+     * This just extends that to be dimension aware.
+     * @param dimension The dimension to get whether to check for a bed before spawning for
+     * @return The player specific spawn location for the dimension.  May be null.
+     */
+    public boolean isSpawnForced(int dimension) {
+        if (dimension == 0) return this.spawnForced;
+        Boolean forced = this.spawnForcedMap.get(dimension);
+        if (forced == null) return false;
+        return forced;
     }
 
     /**
@@ -1650,6 +1803,10 @@
      */
     public void setSpawnChunk(ChunkCoordinates par1ChunkCoordinates, boolean par2)
     {
+        if (this.dimension != 0) {
+            setSpawnChunk(par1ChunkCoordinates, par2, this.dimension);
+            return;
+        }
         if (par1ChunkCoordinates != null)
         {
             this.spawnChunk = new ChunkCoordinates(par1ChunkCoordinates);
@@ -1661,7 +1818,32 @@
             this.spawnForced = false;
         }
     }
-
+    /**
+     * A dimension aware version of setSpawnChunk.
+     * This functions identically, but allows you to specify which dimension to affect, rather than affecting the player's current dimension.
+     * @param chunkCoordinates The spawn point to set as the player-specific spawn point for the dimension
+     * @param forced Whether or not the respawn code should check for a bed at this location (true means it won't check for a bed)
+     * @param dimension Which dimension to apply the player-specific respawn point to
+     */
+    public void setSpawnChunk(ChunkCoordinates chunkCoordinates, boolean forced, int dimension) {
+        if (dimension == 0) {
+            if (chunkCoordinates != null) {
+                this.spawnChunk = new ChunkCoordinates(chunkCoordinates);
+                this.spawnForced = forced;
+            } else {
+                this.spawnChunk = null;
+                this.spawnForced = false;
+            }
+            return;
+        }
+        if (chunkCoordinates != null) {
+            this.spawnChunkMap.put(dimension, new ChunkCoordinates(chunkCoordinates));
+            this.spawnForcedMap.put(dimension, forced);
+        } else {
+            this.spawnChunkMap.remove(dimension);
+            this.spawnForcedMap.remove(dimension);
+        }
+    }
     /**
      * Will trigger the specified trigger.
      */
@@ -1843,6 +2025,10 @@
 
             super.fall(par1);
         }
+        else
+        {
+            MinecraftForge.EVENT_BUS.post(new PlayerFlyableFallEvent(this, par1));
+        }
     }
 
     /**
@@ -1884,7 +2070,7 @@
         {
             if (par1ItemStack.getItem().requiresMultipleRenderPasses())
             {
-                return par1ItemStack.getItem().getIconFromDamageForRenderPass(par1ItemStack.getItemDamage(), par2);
+                return par1ItemStack.getItem().getIcon(par1ItemStack, par2);
             }
 
             if (this.itemInUse != null && par1ItemStack.itemID == Item.bow.itemID)
@@ -1906,6 +2092,7 @@
                     return Item.bow.getItemIconForUseDuration(0);
                 }
             }
+            icon = par1ItemStack.getItem().getIcon(par1ItemStack, par2, this, itemInUse, itemInUseCount);
         }
 
         return icon;
@@ -2127,7 +2314,17 @@
             this.setScore(par1EntityPlayer.getScore());
         }
 
+        this.spawnChunkMap = par1EntityPlayer.spawnChunkMap;
+        this.spawnForcedMap = par1EntityPlayer.spawnForcedMap;
         this.theInventoryEnderChest = par1EntityPlayer.theInventoryEnderChest;
+
+        //Copy over a section of the Entity Data from the old player.
+        //Allows mods to specify data that persists after players respawn.
+        NBTTagCompound old = par1EntityPlayer.getEntityData();
+        if (old.hasKey(PERSISTED_NBT_TAG))
+        {
+            getEntityData().setCompoundTag(PERSISTED_NBT_TAG, old.getCompoundTag(PERSISTED_NBT_TAG));
+        }
     }
 
     /**
@@ -2191,7 +2388,14 @@
      */
     public void setCurrentItemOrArmor(int par1, ItemStack par2ItemStack)
     {
-        this.inventory.armorInventory[par1] = par2ItemStack;
+        if (par1 == 0)
+        {
+            this.inventory.mainInventory[this.inventory.currentItem] = par2ItemStack;
+        }
+        else
+        {
+            this.inventory.armorInventory[par1 - 1] = par2ItemStack;
+        }
     }
 
     @SideOnly(Side.CLIENT)
<<<<<<< HEAD
@@ -2267,4 +2471,17 @@
     {
         FMLNetworkHandler.openGui(this, mod, modGuiId, world, x, y, z);
     }
+    
+    /* ===================================== FORGE START =====================================*/
+    
+    public float eyeHeight;
+    
+    /**
+     * Returns the default eye height of the player
+     * @return player default eye height
+     */
+    public float getDefaultEyeHeight()
+    {
+        return 0.12F;
=======
@@ -2235,7 +2438,7 @@
      */
     public String getTranslatedEntityName()
     {
-        return ScorePlayerTeam.formatPlayerName(this.getTeam(), this.username);
+        return ScorePlayerTeam.formatPlayerName(this.getTeam(), this.getDisplayName());
     }
 
     public void func_110149_m(float par1)
@@ -2257,4 +2460,22 @@
     {
         FMLNetworkHandler.openGui(this, mod, modGuiId, world, x, y, z);
     }
+    /**
+     * Forge-added fields
+     */
+    private String displayname;
+
+    public String getDisplayName()
+    {
+        if(this.displayname == null)
+        {
+            this.displayname = ForgeEventFactory.getPlayerDisplayName(this, this.username);
+        }
+        return this.displayname;
+    }
+
+    public void refreshDisplayName()
+    {
+        this.displayname = ForgeEventFactory.getPlayerDisplayName(this, this.username);
>>>>>>> cb9c26d4
+    }
 }<|MERGE_RESOLUTION|>--- conflicted
+++ resolved
@@ -560,8 +560,16 @@
      }
  
      @SideOnly(Side.CLIENT)
-<<<<<<< HEAD
-@@ -2267,4 +2471,17 @@
+@@ -2245,7 +2449,7 @@
+      */
+     public String getTranslatedEntityName()
+     {
+-        return ScorePlayerTeam.formatPlayerName(this.getTeam(), this.username);
++        return ScorePlayerTeam.formatPlayerName(this.getTeam(), this.getDisplayName());
+     }
+ 
+     public void setAbsorptionAmount(float par1)
+@@ -2267,4 +2471,32 @@
      {
          FMLNetworkHandler.openGui(this, mod, modGuiId, world, x, y, z);
      }
@@ -569,6 +577,7 @@
 +    /* ===================================== FORGE START =====================================*/
 +    
 +    public float eyeHeight;
++    private String displayname;
 +    
 +    /**
 +     * Returns the default eye height of the player
@@ -577,24 +586,7 @@
 +    public float getDefaultEyeHeight()
 +    {
 +        return 0.12F;
-=======
-@@ -2235,7 +2438,7 @@
-      */
-     public String getTranslatedEntityName()
-     {
--        return ScorePlayerTeam.formatPlayerName(this.getTeam(), this.username);
-+        return ScorePlayerTeam.formatPlayerName(this.getTeam(), this.getDisplayName());
-     }
- 
-     public void func_110149_m(float par1)
-@@ -2257,4 +2460,22 @@
-     {
-         FMLNetworkHandler.openGui(this, mod, modGuiId, world, x, y, z);
-     }
-+    /**
-+     * Forge-added fields
-+     */
-+    private String displayname;
++    }
 +
 +    public String getDisplayName()
 +    {
@@ -608,6 +600,5 @@
 +    public void refreshDisplayName()
 +    {
 +        this.displayname = ForgeEventFactory.getPlayerDisplayName(this, this.username);
->>>>>>> cb9c26d4
 +    }
  }